// Copyright (c) 2012, Suryandaru Triandana <syndtr@gmail.com>
// All rights reserved.
//
// Use of this source code is governed by a BSD-style license that can be
// found in the LICENSE file.

// This LevelDB Go implementation is based on LevelDB C++ implementation.
// Which contains the following header:
//   Copyright (c) 2011 The LevelDB Authors. All rights reserved.
//   Use of this source code is governed by a BSD-style license that can be
//   found in the LEVELDBCPP_LICENSE file. See the LEVELDBCPP_AUTHORS file
//   for names of contributors.

package log

import (
	"bytes"
	"encoding/binary"
	"github.com/syndtr/goleveldb/leveldb/hash"
	"io"
<<<<<<< HEAD
=======

	"leveldb/hash"
>>>>>>> a7e0161d
)

const (
	// Zero is reserved for preallocated files
	tZero uint = iota
	tFull
	tFirst
	tMiddle
	tLast

	// Internal use
	tCorrupt
	tEof
)

const (
	// Log block size.
	BlockSize = 32768

	// Header is checksum (4 bytes), length (2 bytes), type (1 byte).
	kHeaderSize = 4 + 2 + 1
)

var sixZero [6]byte

// Writer represent a log writer.
type Writer struct {
	w   io.Writer
	buf bytes.Buffer

	boff int
}

// NewWriter create new initialized log writer.
func NewWriter(w io.Writer) *Writer {
	return &Writer{w: w}
}

// Append append record to the log.
func (l *Writer) Append(record []byte) (err error) {
	begin := true
	for {
		leftover := BlockSize - l.boff
		if leftover < kHeaderSize {
			// Switch to a new block
			if leftover > 0 {
				_, err = l.w.Write(sixZero[:leftover])
				if err != nil {
					return
				}
			}
			l.boff = 0
		}

		avail := BlockSize - l.boff - kHeaderSize
		fragLen := len(record)
		end := true
		if fragLen > avail {
			fragLen = avail
			end = false
		}

		rtype := tMiddle
		if begin && end {
			rtype = tFull
		} else if begin {
			rtype = tFirst
		} else if end {
			rtype = tLast
		}

		err = l.write(rtype, record[:fragLen])
		if err != nil {
			return
		}

		record = record[fragLen:]
		begin = false

		l.boff += kHeaderSize + fragLen

		if len(record) <= 0 {
			break
		}
	}
	return
}

func (l *Writer) write(rtype uint, record []byte) (err error) {
	rlen := len(record)
	buf := &l.buf
	buf.Reset()

	crc := hash.NewCRC32C()
	crc.Write([]byte{byte(rtype)})
	crc.Write(record)
	binary.Write(buf, binary.LittleEndian, hash.MaskCRC32(crc.Sum32()))

	buf.WriteByte(byte(rlen & 0xff))
	buf.WriteByte(byte(rlen >> 8))
	buf.WriteByte(byte(rtype))

	_, err = buf.WriteTo(l.w)
	if err == nil {
		_, err = l.w.Write(record)
	}
	return err
}<|MERGE_RESOLUTION|>--- conflicted
+++ resolved
@@ -16,13 +16,9 @@
 import (
 	"bytes"
 	"encoding/binary"
+	"io"
+
 	"github.com/syndtr/goleveldb/leveldb/hash"
-	"io"
-<<<<<<< HEAD
-=======
-
-	"leveldb/hash"
->>>>>>> a7e0161d
 )
 
 const (
