--- conflicted
+++ resolved
@@ -14,19 +14,13 @@
 package db
 
 import (
-<<<<<<< HEAD
+	"runtime"
+	"sync/atomic"
+	"unsafe"
+
 	"github.com/syndtr/goleveldb/leveldb/errors"
 	"github.com/syndtr/goleveldb/leveldb/iter"
 	"github.com/syndtr/goleveldb/leveldb/opt"
-=======
->>>>>>> a7e0161d
-	"runtime"
-	"sync/atomic"
-	"unsafe"
-
-	"leveldb/errors"
-	"leveldb/iter"
-	"leveldb/opt"
 )
 
 var levelMaxSize [kNumLevels]float64
